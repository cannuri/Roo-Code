--- conflicted
+++ resolved
@@ -55,11 +55,7 @@
 
 export type ApiConfiguration = ApiHandlerOptions & {
 	apiProvider?: ApiProvider
-<<<<<<< HEAD
-	vsCodeLmModelSelector?: vscode.LanguageModelChatSelector;
-=======
 	id?: string // stable unique identifier
->>>>>>> 58c5f762
 }
 
 // Models
